import matplotlib.pyplot as plt
from matplotlib.animation import FuncAnimation
from mpl_toolkits.mplot3d import Axes3D
import numpy as np
import os
import math
from IPython.display import HTML
import time
import serial

# This is an improved visualization class to fix the blank GIF issue
class ImprovedRobotVisualizer:
    def __init__(self, robot):
        self.robot = robot
        
        # Store robot parameters for reference
        self.base_height = robot.base_height
        self.link1_length = robot.link1_length
        self.link2_length = robot.link2_length
        self.chess_square_size = robot.chess_square_size
        self.board_height = robot.board_height
        self.board_origin_x = robot.board_origin_x
        self.board_origin_y = robot.board_origin_y
        
        # Create figure and ax for 3D visualization
        plt.ioff()  # Turn off interactive mode to avoid displaying plots
        self.fig = plt.figure(figsize=(12, 10))
        self.ax = self.fig.add_subplot(111, projection='3d')
        
        # Store raw data for animation instead of rendered frames
        self.animation_data = []
        self.pieces = {}  # Chess pieces on the board
        
        # Colors for visualization
        self.colors = {
            'base': 'gray',
            'link1': 'blue',
            'link2': 'green',
            'gripper': 'red',
            'chess_light': 'wheat',
            'chess_dark': 'saddlebrown',
            'piece_white': 'whitesmoke',
            'piece_black': 'dimgray'
        }
        
        # Initial setup of the board
        self.setup_initial_pieces()
        
    def setup_initial_pieces(self):
        """Set up initial chess pieces for the simulation."""
        # White pawns on rank 2
        for file_idx in range(8):
            file_char = chr(ord('a') + file_idx)
            self.pieces[f"{file_char}2"] = ('white', False)
        
        # Black pawns on rank 7
        for file_idx in range(8):
            file_char = chr(ord('a') + file_idx)
            self.pieces[f"{file_char}7"] = ('black', False)
        
        # White pieces on rank 1
        for file_idx in range(8):
            file_char = chr(ord('a') + file_idx)
            self.pieces[f"{file_char}1"] = ('white', False)
        
        # Black pieces on rank 8
        for file_idx in range(8):
            file_char = chr(ord('a') + file_idx)
            self.pieces[f"{file_char}8"] = ('black', False)
    
    def update_piece_position(self, from_pos, to_pos, is_capture=False):
        """Update the chess piece positions in the visualization."""
        if from_pos in self.pieces:
            piece_color, _ = self.pieces[from_pos]
            self.pieces[from_pos] = (piece_color, True)  # Mark as captured/moved
            
            if is_capture and to_pos in self.pieces:
                # Mark captured piece as captured
                captured_color, _ = self.pieces[to_pos]
                self.pieces[to_pos] = (captured_color, True)
            
            # Place moving piece in new position (only if to_pos is not None)
            if to_pos is not None:
                self.pieces[to_pos] = (piece_color, False)
    
    def append_frame(self, angles, gripper_closed):
        """
        Store robot state for a frame instead of rendering immediately
        """
        # Store the data needed to render the frame later
        self.animation_data.append({
            'angles': angles.copy() if isinstance(angles, list) else list(angles),
            'gripper_closed': gripper_closed,
            'pieces': {k: v for k, v in self.pieces.items()}  # Make a copy of the current piece state
        })
    
    def get_joint_positions(self, angles):
        """Calculate positions of all joints for visualization."""
        base_angle, shoulder_angle, elbow_angle = angles
        
        # Base position
        base_pos = (0, 0, 0)
        
        # Shoulder position
        shoulder_pos = (0, 0, self.base_height)
        
        # Convert angles to radians
        base_rad = math.radians(base_angle)
        shoulder_rad = math.radians(shoulder_angle)
        # FIXED: Use elbow angle directly as the interior angle between links
        elbow_rad = math.radians(elbow_angle)
        
        # Calculate elbow position
        elbow_x = self.link1_length * math.cos(shoulder_rad) * math.cos(base_rad)
        elbow_y = self.link1_length * math.cos(shoulder_rad) * math.sin(base_rad)
        elbow_z = self.base_height + self.link1_length * math.sin(shoulder_rad)
        elbow_pos = (elbow_x, elbow_y, elbow_z)
        
        # FIXED: Calculate the absolute angle of the second link
        # The second link angle is relative to the horizontal plane
        # It's determined by the shoulder angle and the interior elbow angle
        second_link_angle = shoulder_rad - (math.pi - elbow_rad)
        
        # Calculate end effector position
        ee_x = elbow_x + self.link2_length * math.cos(second_link_angle) * math.cos(base_rad)
        ee_y = elbow_y + self.link2_length * math.cos(second_link_angle) * math.sin(base_rad)
        ee_z = elbow_z + self.link2_length * math.sin(second_link_angle)
        ee_pos = (ee_x, ee_y, ee_z)
        
        return base_pos, shoulder_pos, elbow_pos, ee_pos
    
    def draw_robot(self, angles, gripper_closed=False):
        """Draw the robot at the given joint angles."""
        # Get joint positions
        base_pos, shoulder_pos, elbow_pos, ee_pos = self.get_joint_positions(angles)
        
        # Draw base 
        self.ax.plot([base_pos[0]], [base_pos[1]], [base_pos[2]], 'ko', markersize=10)
        self.ax.plot([base_pos[0], shoulder_pos[0]], 
                     [base_pos[1], shoulder_pos[1]], 
                     [base_pos[2], shoulder_pos[2]], 
                     color=self.colors['base'], linewidth=6)
        
        # Shoulder to elbow
        self.ax.plot([shoulder_pos[0]], [shoulder_pos[1]], [shoulder_pos[2]], 'ko', markersize=8)
        self.ax.plot([shoulder_pos[0], elbow_pos[0]], 
                     [shoulder_pos[1], elbow_pos[1]], 
                     [shoulder_pos[2], elbow_pos[2]], 
                     color=self.colors['link1'], linewidth=4)
        
        # Elbow to end effector
        self.ax.plot([elbow_pos[0]], [elbow_pos[1]], [elbow_pos[2]], 'ko', markersize=6)
        self.ax.plot([elbow_pos[0], ee_pos[0]], 
                     [elbow_pos[1], ee_pos[1]], 
                     [elbow_pos[2], ee_pos[2]], 
                     color=self.colors['link2'], linewidth=3)
        
        # End effector (gripper)
        gripper_width = 1.5 if gripper_closed else 3
        gripper_x = [ee_pos[0] - gripper_width/2, ee_pos[0] + gripper_width/2]
        gripper_y = [ee_pos[1], ee_pos[1]]
        gripper_z = [ee_pos[2], ee_pos[2]]
        
        self.ax.plot(gripper_x, gripper_y, gripper_z, 
                     color=self.colors['gripper'], linewidth=2)
    
    def draw_chessboard(self):
        """Draw the chess board in 3D space."""
        # Create the chess board grid
        for i in range(8):  # files a-h
            for j in range(8):  # ranks 1-8
                x = self.board_origin_x + i * self.chess_square_size
                y = self.board_origin_y + j * self.chess_square_size
                z = self.board_height
                
                # Determine square color
                color = self.colors['chess_light'] if (i + j) % 2 == 0 else self.colors['chess_dark']
                
                # Create a square as a rectangular plane
                xx, yy = np.meshgrid([x, x + self.chess_square_size], 
                                     [y, y + self.chess_square_size])
                zz = np.ones_like(xx) * z
                
                self.ax.plot_surface(xx, yy, zz, color=color, edgecolor='black', linewidth=0.5, alpha=0.8)
    
    def draw_chess_piece(self, position, piece_color='white', captured=False):
        """Draw a chess piece at the specified position."""
        # Skip drawing if position is None or the piece is captured
        if position is None or captured:
            return
            
        if isinstance(position, str):
            x, y = self.robot.algebraic_to_coordinate(position)
        else:
            x, y = position
            
        z = self.board_height
        
        # Piece height
        piece_height = self.chess_square_size * 0.8
        
        # Create a simple cylinder to represent the piece
        r = self.chess_square_size * 0.3  # Radius
        theta = np.linspace(0, 2*np.pi, 20)
        z_vals = np.linspace(z, z + piece_height, 10)
        theta_grid, z_grid = np.meshgrid(theta, z_vals)
        
        x_grid = x + r * np.cos(theta_grid)
        y_grid = y + r * np.sin(theta_grid)
        
        color = self.colors['piece_white'] if piece_color == 'white' else self.colors['piece_black']
        self.ax.plot_surface(x_grid, y_grid, z_grid, color=color, alpha=0.9)
    
    def render_frame(self, frame_data):
        """Render a complete frame based on stored data"""
        # Clear the previous frame
        self.ax.clear()
        
        # Draw the chess board
        self.draw_chessboard()
        
        # Draw chess pieces based on their state for this frame
        for pos, (color, captured) in frame_data['pieces'].items():
            if not captured:
                self.draw_chess_piece(pos, color, captured)
        
        # Draw the robot
        self.draw_robot(frame_data['angles'], frame_data['gripper_closed'])
        
        # Set the axis properties
        self.ax.set_xlabel('X (cm)')
        self.ax.set_ylabel('Y (cm)')
        self.ax.set_zlabel('Z (cm)')
        
        # Set view limits
        max_dim = max(self.board_origin_x + 8*self.chess_square_size, 
                      self.board_origin_y + 8*self.chess_square_size,
                      self.base_height + self.link1_length + self.link2_length)
        
        # Add some margin
        margin = 10
        # self.ax.set_xlim([-margin, max_dim + margin])
        # self.ax.set_ylim([-margin, max_dim + margin])
        # self.ax.set_zlim([0, max_dim])
        self.ax.set_xlim([self.board_origin_x - margin, self.board_origin_x + 8*self.chess_square_size + margin])
        self.ax.set_ylim([self.board_origin_y - margin, self.board_origin_y + 8*self.chess_square_size + margin])
        self.ax.set_zlim([0, self.base_height + self.link1_length + self.link2_length])
        
        # Set an isometric-like view
        self.ax.view_init(elev=30, azim=45)
        
        # Set the title
        self.ax.set_title('Chess Robot 3D Visualization')
    
    def save_individual_frames(self, output_dir="chess_robot_frames"):
        """Save individual frames as png files"""
        os.makedirs(output_dir, exist_ok=True)
        
        print(f"Generating {len(self.animation_data)} frames...")
        for i, frame_data in enumerate(self.animation_data):
            print(f"Rendering frame {i+1}/{len(self.animation_data)}", end='\r')
            
            # Clear and render the frame
            self.render_frame(frame_data)
            
            # Save the frame as a PNG
            filename = os.path.join(output_dir, f"frame_{i:04d}.png")
            self.fig.savefig(filename, dpi=100, bbox_inches='tight')
        
        print(f"\nSaved {len(self.animation_data)} frames to {output_dir}/")
        return output_dir
    
    def create_animation(self, filename="chess_robot_animation.gif", method="imageio", fps=10):
        """
        Create an animation from the stored frames
        
        Args:
            filename: Output filename
            method: Animation method ('imageio' or 'matplotlib')
            fps: Frames per second
        """
        # Make sure output is a gif
        if not filename.lower().endswith('.gif'):
            filename = filename.rsplit('.', 1)[0] + '.gif'
        
        print("Starting animation creation process...")
        
        if method == "matplotlib":
            # Try the matplotlib animation approach
            try:
                print("Creating animation using matplotlib...")
                plt.ioff()
                fig, ax = plt.subplots(figsize=(10, 8))
                ax.axis('off')
                
                # Draw the first frame to set up the plot
                self.render_frame(self.animation_data[0])
                self.fig.canvas.draw()
                img = np.array(self.fig.canvas.renderer.buffer_rgba())
                
                # Set up the plot
                plot = ax.imshow(img)
                
                def update(frame_idx):
                    self.render_frame(self.animation_data[frame_idx])
                    self.fig.canvas.draw()
                    plot.set_array(np.array(self.fig.canvas.renderer.buffer_rgba()))
                    return [plot]
                
                # Create the animation
                ani = FuncAnimation(fig, update, frames=len(self.animation_data), 
                                    interval=1000/fps, blit=True)
                
                # Save the animation
                ani.save(filename, writer='pillow', fps=fps)
                plt.close(fig)
                plt.close(self.fig)
                print(f"Animation saved as {filename}")
                return True
                
            except Exception as e:
                print(f"Matplotlib animation failed: {e}")
                print("Trying alternative method...")
        
        # If we reach here, use imageio method
        try:
            # First save individual frames
            frames_dir = self.save_individual_frames(output_dir=f"{filename}_frames")
            
            # Use imageio to create the gif
            try:
                import imageio
                
                # Create the gif using imageio
                print("Creating GIF using imageio...")
                with imageio.get_writer(filename, mode='I', fps=fps) as writer:
                    for i in range(len(self.animation_data)):
                        frame_path = os.path.join(frames_dir, f"frame_{i:04d}.png")
                        image = imageio.imread(frame_path)
                        writer.append_data(image)
                
                print(f"Animation saved as {filename}")
                return True
                
            except ImportError:
                print("imageio not found, using PIL instead...")
                
                # Use PIL to create the gif
                try:
                    from PIL import Image
                    
                    frames = []
                    for i in range(len(self.animation_data)):
                        frame_path = os.path.join(frames_dir, f"frame_{i:04d}.png")
                        frames.append(Image.open(frame_path))
                    
                    # Save the gif
                    frames[0].save(
                        filename,
                        save_all=True,
                        append_images=frames[1:],
                        optimize=False,
                        duration=1000/fps,
                        loop=0
                    )
                    
                    print(f"Animation saved as {filename}")
                    return True
                    
                except Exception as e:
                    print(f"PIL animation failed: {e}")
                    print(f"Please check the individual frames in {frames_dir}/")
        
        except Exception as e:
            print(f"Animation creation failed: {e}")
            print("Falling back to saving individual frames...")
            self.save_individual_frames()
            
        return False

# This is a small utility function to replace the setup_visualization method in your ChessRobot class
def setup_improved_visualization(robot):
    """Set up the improved 3D visualization for the robot."""
    try:
        import matplotlib.pyplot as plt
        from mpl_toolkits.mplot3d import Axes3D
        import numpy as np
        
        print("Setting up improved 3D visualization...")
        
        # Create and attach the visualizer
        robot.visualizer = ImprovedRobotVisualizer(robot)
        
    except ImportError as e:
        print(f"Visualization could not be enabled: {e}")
        print("Make sure matplotlib and numpy are installed.")

class ChessRobot:
<<<<<<< HEAD
    def __init__(self, base_height=2.92735, link1_length=38.1, link2_length=38.1, 
                 gripper_height=13.335, chess_square_size=4.07, board_height=2.5273,
                 board_origin_x=-19.1, board_origin_y=31.625, linkage_angle_deg=90.0,
                 linkage_length=8.0, baseDistFromOrigin=0.0, gripperDistFromOrigin=0.0, home_position=(90, 90, 20)):
=======
    def __init__(self, base_height=2.8448, link1_length=37.2872, link2_length=36.83, 
                 gripper_height=14.732, chess_square_size=4.07, board_height=2.5273,
                 board_origin_x=-19.1, board_origin_y=31.625, linkage_angle_deg=99.8, linkage_length=4.9784, home_position=(90, 90, 20)):
>>>>>>> 5e431987
        """
        Initialize the chess robot with specified dimensions and parameters.
        
        Args:
            base_height: Height of the robot base in cm
            link1_length: Length of the first arm segment in cm
            link2_length: Length of the second arm segment in cm
            gripper_height: Height of the end-effector gripper in cm
            chess_square_size: Size of each chess square in cm
            board_height: Height of the chess board in cm
            board_origin_x: X-coordinate of the chess board origin (a1 square) in cm
            board_origin_y: Y-coordinate of the chess board origin (a1 square) in cm
            linkage_angle_deg: Angle of fixed linkage relative to base arm (degrees)
            linkage_length: Length of fixed linkage in cm
            home_position: Default resting position as (base_angle, shoulder_angle, elbow_angle) in degrees
                           Note: elbow_angle is now the interior angle between links
        """
        # Physical dimensions
        self.base_height = base_height
        self.link1_length = link1_length
        self.link2_length = link2_length
        self.gripper_height = gripper_height
        self.linkage_angle_deg = - 180 + linkage_angle_deg
        self.linkage_length = linkage_length
        self.baseDistFromOrigin = baseDistFromOrigin
        self.gripperDistFromOrigin = gripperDistFromOrigin
        
        # Chess board parameters
        self.chess_square_size = chess_square_size
        self.board_height = board_height
        self.board_origin_x = board_origin_x
        self.board_origin_y = board_origin_y
        
        # Current joint angles in degrees (base rotation, shoulder, elbow)
        self.current_angles = list(home_position)
        self.home_position = home_position
        
        # Gripper state (True = closed, False = open)
        self.gripper_closed = False
        
        # Movement parameters
        self.move_step_size = 5  # degrees per step
        self.z_clearance = 5.0 + self.gripper_height  # cm above pieces for grabbing
        self.z_clearance_moving = self.z_clearance + 10.0  # cm above pieces for moving

        self.sendActualCommands = False

        if self.sendActualCommands:
            self.ser = self.setup_serial()

        self.allowAngles = 0
        if not self.sendActualCommands:
            self.allowAngles = True

    def setup_serial(self, port='COM8', baud_rate=9600):
        """Set up serial connection to Arduino"""
        ser = serial.Serial(port, baud_rate, timeout=1)
        ser.setDTR(False)  # Prevents reset
        time.sleep(2)  # Allow connection to establish
        return ser

    def sendAngleArray(self, angles):
        """
        Send an array of 3 angles to Arduino
        
        Args:
            ser: Serial connection object
            angles: List of 3 angle values
        """
        # Read a line of data from the serial port
        while not self.allowAngles:
            while self.ser.in_waiting > 0:
                data = self.ser.readline().decode('utf-8').rstrip()

                if data == "Calibration complete":
                    self.allowAngles = 1
            
                # Print the received data
                print(data)

        # Format the three angles with comma separators
        data_string = f"{round(angles[0], 2), round(angles[1], 2), round(angles[2], 2), round(self.gripper_closed, 2)}\n"
        print(f"Printing from RPi: {data_string}\n")

        time.sleep(0.5)
        
        # Send the data
        if self.sendActualCommands:
            self.ser.write(data_string.encode())

    def algebraic_to_coordinate(self, chess_position):
        """
        Convert chess algebraic notation (e.g., 'e4') to board coordinates.
        
        Args:
            chess_position: Chess position in algebraic notation (e.g., 'e4')
            
        Returns:
            tuple: (x, y) coordinates in cm
        """
        # Check if the input is valid
        if not (len(chess_position) == 2 and 
                'a' <= chess_position[0].lower() <= 'h' and 
                '1' <= chess_position[1] <= '8'):
            raise ValueError(f"Invalid chess position: {chess_position}")
        
        # Convert file (column) from letter to number (a=0, b=1, ..., h=7)
        file_idx = ord(chess_position[0].lower()) - ord('a')
        # Convert rank (row) from character to integer and subtract 1 (1=0, 2=1, ..., 8=7)
        rank_idx = int(chess_position[1]) - 1
        
        # Calculate the center coordinates of the square
        x = self.board_origin_x + (file_idx + 0.5) * self.chess_square_size
        y = self.board_origin_y + (rank_idx + 0.5) * self.chess_square_size
        
        return (x, y)

    def inverse_kinematics(self, x, y, z):

        """
        Calculate joint angles required to reach a given position.

        Args:
            x, y, z: Target position coordinates in cm

        Returns:
            tuple: (base_angle, shoulder_angle, elbow_angle) in degrees
        """
        # Calculate the distance from the base to the target point in the XY plane
        r_xy = math.sqrt(x**2 + y**2)

        # Calculate the height relative to the shoulder joint
        height_from_shoulder = z - self.base_height

        # Calculate the reach distance (from shoulder to target)
        reach = math.sqrt(r_xy**2 + height_from_shoulder**2)

        # Check if the target is reachable
        max_reach = self.link1_length + self.link2_length
        if reach > max_reach:
            raise ValueError(f"Target position ({x}, {y}, {z}) is out of reach. Maximum reach is {max_reach} cm.")

        # Calculate the base rotation angle
        base_angle = math.degrees(math.atan2(y, x))

        # Calculate the shoulder angle
        alpha = math.degrees(math.atan2(height_from_shoulder, r_xy))
        beta = math.degrees(math.acos((self.link1_length**2 + reach**2 - self.link2_length**2) / (2 * self.link1_length * reach)))
        pre_shoulder_angle = alpha + beta
        print(f"Pre-shoulder angle: {pre_shoulder_angle}")

        # with that, subtract the linkage contribution to the target position
        linkage_angle_rad = math.radians(self.linkage_angle_deg)
        pre_shoulder_angle_rad = math.radians(pre_shoulder_angle)
        linkage_x = self.linkage_length * math.cos(linkage_angle_rad + pre_shoulder_angle_rad)
        linkage_y = self.linkage_length * math.sin(linkage_angle_rad + pre_shoulder_angle_rad)
        print(f"Linkage contribution: {linkage_x}, {linkage_y}")

        r_xy -= linkage_x
        height_from_shoulder -= linkage_y
        reach = math.sqrt(r_xy**2 + height_from_shoulder**2)

        # Now recalculate the angles with the new target position
        alpha = math.degrees(math.atan2(height_from_shoulder, r_xy))
        beta = math.degrees(math.acos((self.link1_length**2 + reach**2 - self.link2_length**2) / (2 * self.link1_length * reach)))
        shoulder_angle = alpha + beta
        print(f"Actual shoulder angle: {shoulder_angle}")

        # Use the law of cosines to calculate the elbow angle
        cos_elbow = (self.link1_length**2 + self.link2_length**2 - reach**2) / (2 * self.link1_length * self.link2_length)
        # Clamp to valid range to avoid numerical errors
        cos_elbow = max(min(cos_elbow, 1.0), -1.0)  

        # FIXED: Return the actual interior angle at the elbow
        elbow_angle = math.degrees(math.acos(cos_elbow))

        return (base_angle, shoulder_angle, elbow_angle)

    def forward_kinematics(self, base_angle, shoulder_angle, elbow_angle):
        """
        Calculate the end-effector position given the joint angles.
        
        Args:
            base_angle: Base rotation angle in degrees
            shoulder_angle: Shoulder angle in degrees
            elbow_angle: Elbow angle in degrees (interior angle between links)
            
        Returns:
            tuple: (x, y, z) coordinates in cm
        """
        # Convert angles to radians
        base_rad = math.radians(base_angle)
        shoulder_rad = math.radians(shoulder_angle)
        elbow_rad = math.radians(elbow_angle)  # FIXED: Use elbow angle directly
        
        # Calculate the position of the elbow joint
        elbow_x = self.link1_length * math.cos(shoulder_rad) * math.cos(base_rad)
        elbow_y = self.link1_length * math.cos(shoulder_rad) * math.sin(base_rad)
        elbow_z = self.base_height + self.link1_length * math.sin(shoulder_rad)
        
        # FIXED: Calculate the absolute angle of the second link
        second_link_angle = shoulder_rad - (math.pi - elbow_rad)
        
        # Calculate the position of the end effector
        x = elbow_x + self.link2_length * math.cos(second_link_angle) * math.cos(base_rad)
        y = elbow_y + self.link2_length * math.cos(second_link_angle) * math.sin(base_rad)
        z = elbow_z + self.link2_length * math.sin(second_link_angle)
        
        return (x, y, z)

    def move_joints(self, target_angles, simulate=False):
        """
        Move the robot joints to the specified angles using small steps.
        
        Args:
            target_angles: Target (base_angle, shoulder_angle, elbow_angle) in degrees
            simulate: If True, don't execute actual movement commands
            
        Returns:
            None
        """
        # Calculate the number of steps for the largest angle change
        angle_changes = [abs(target - current) for target, current in zip(target_angles, self.current_angles)]
        max_change = max(angle_changes)
        num_steps = max(1, int(max_change / self.move_step_size))
        
        # Generate intermediate angles for smooth movement
        for step in range(1, num_steps + 1):
            # Calculate interpolated angles for this step
            intermediate_angles = [
                current + (target - current) * step / num_steps
                for current, target in zip(self.current_angles, target_angles)
            ]
            
            if not simulate:
                # Here you would send the actual commands to your robot hardware
                # print(f"Moving to angles: Base={intermediate_angles[0]:.1f}°, "
                      # f"Shoulder={intermediate_angles[1]:.1f}°, Elbow={intermediate_angles[2]:.1f}°")
                self.send_to_motors(intermediate_angles)
                
                time.sleep(0.05)  # Simulate movement time
            
            # Append a frame to the visualization if visualizer is available
            if hasattr(self, 'visualizer'):
                self.visualizer.append_frame(intermediate_angles, self.gripper_closed)

            # Update current angles
            self.current_angles = intermediate_angles
            
        # Ensure we arrive exactly at the target angles
        if not simulate:
            # print(f"Final position: Base={target_angles[0]:.1f}°, "
                  # f"Shoulder={target_angles[1]:.1f}°, Elbow={target_angles[2]:.1f}°")
            self.send_to_motors(target_angles)

        # Append a final frame to the visualization
        if hasattr(self, 'visualizer'):
            self.visualizer.append_frame(target_angles, self.gripper_closed)
            
        self.current_angles = list(target_angles)

    def send_to_motors(self, angles):
        """
        Send the joint angles to the motor controllers.
        
        Args:
            angles: (base_angle, shoulder_angle, elbow_angle) in degrees
            
        Returns:
            None
        """
        
        self.sendAngleArray(angles)

    def actuate_gripper(self, close):
        """
        Open or close the gripper.
        
        Args:
            close: True to close the gripper, False to open it
            
        Returns:
            None
        """
        if close != self.gripper_closed:
            print(f"{'Closing' if close else 'Opening'} gripper")
            # Here you would send the actual gripper command to your hardware
            # self.send_gripper_command(close)
            time.sleep(0.5)  # Allow time for gripper to actuate
            self.gripper_closed = close

    def move_to_position(self, x, y, z, avoid_collisions=True):
        """
        Move the end effector to a specific position.
        
        Args:
            x, y, z: Target position coordinates in cm
            avoid_collisions: If True, move up before changing XY position
            
        Returns:
            None
        """
        current_x, current_y, current_z = self.forward_kinematics(*self.current_angles)
        
        if avoid_collisions:
            # First move up to clearance height if needed
            if current_z < self.board_height + self.z_clearance_moving:
                clearance_angles = self.inverse_kinematics(current_x, current_y, 
                                                          self.board_height + self.z_clearance_moving)
                self.move_joints(clearance_angles)
            
            # Then move in XY plane at safe height
            safe_height_angles = self.inverse_kinematics(x, y, self.board_height + self.z_clearance_moving)
            self.move_joints(safe_height_angles)
        
        # Finally move to the exact target position
        target_angles = self.inverse_kinematics(x, y, z)
        self.move_joints(target_angles)

    def return_to_home(self):
        """Move the robot back to its home position."""
        print("Returning to home position")
        self.move_joints(self.home_position)
        self.actuate_gripper(False)  # Open gripper

    def move_piece(self, from_pos, to_pos):
        """Helper function to move a piece and update visualization"""
        # Convert chess positions to coordinates
        from_x, from_y = self.algebraic_to_coordinate(from_pos)
        to_x, to_y = self.algebraic_to_coordinate(to_pos)
        
        # Calculate Z heights
        piece_top_z = self.board_height + self.z_clearance + 10
        hover_z = self.board_height + self.z_clearance + 10
        grip_z = self.board_height + self.z_clearance
        place_z = self.board_height + self.z_clearance
        
        # 1. Open gripper
        self.actuate_gripper(False)
        
        # 2. Move above the piece to pick
        self.move_to_position(from_x, from_y, hover_z)
        
        # 3. Lower to grip the piece
        self.move_to_position(from_x, from_y, grip_z, avoid_collisions=False)
        
        # 4. Close gripper to grab the piece
        self.actuate_gripper(True)
        
        # Update visualization piece state if enabled
        if hasattr(self, 'visualizer'):
            self.visualizer.update_piece_position(from_pos, to_pos)
        
        # 5. Lift the piece up
        self.move_to_position(from_x, from_y, piece_top_z, avoid_collisions=False)
        
        # 6. Move to destination square at safe height
        self.move_to_position(to_x, to_y, piece_top_z)
        
        # 7. Lower piece to the board
        self.move_to_position(to_x, to_y, place_z, avoid_collisions=False)
        
        # 8. Release the piece
        self.actuate_gripper(False)
        
        # 9. Move up away from the piece
        self.move_to_position(to_x, to_y, hover_z, avoid_collisions=False)
        
        # 10. Return to home position
        self.move_joints(self.home_position)

    def capture_piece(self, pos, captured_storage=(35, 35)):
        """Helper function to capture a piece and update visualization"""
        # Convert chess position to coordinates
        to_x, to_y = self.algebraic_to_coordinate(pos)
        store_x, store_y = captured_storage
        
        # 1. Open gripper
        self.actuate_gripper(False)
        
        # 2. Move to and pick up the captured piece
        self.move_to_position(to_x, to_y, self.board_height + self.chess_square_size * 0.3)
        self.actuate_gripper(True)
        
        # 3. Update visualization piece state if enabled
        if hasattr(self, 'visualizer'):
            self.visualizer.update_piece_position(pos, None, is_capture=True)
        
        # 4. Lift the captured piece
        self.move_to_position(to_x, to_y, self.board_height + self.chess_square_size * 0.7, avoid_collisions=False)
        
        # 5. Move the captured piece to storage area
        self.move_to_position(store_x, store_y, self.board_height + self.chess_square_size * 0.7)
        
        # 6. Place the captured piece
        self.move_to_position(store_x, store_y, self.board_height + 0.1, avoid_collisions=False)
        self.actuate_gripper(False)
        
        # 7. Lift up from storage area
        self.move_to_position(store_x, store_y, self.board_height + self.chess_square_size * 0.7, avoid_collisions=False)

    def calibrate(self):
        """
        Perform a calibration sequence for the robot.
        This would be expanded with actual calibration logic for a real robot.
        """
        print("Starting calibration sequence...")
        
        # Move to home position
        self.return_to_home()
        
        # Open and close gripper
        self.actuate_gripper(False)
        time.sleep(1)
        self.actuate_gripper(True)
        time.sleep(1)
        self.actuate_gripper(False)
        
        # Move to each corner of the board to verify calibration
        corners = ['a1', 'a8', 'h8', 'h1']
        safe_z = self.board_height + self.z_clearance
        
        for corner in corners:
            print(f"Moving to corner {corner}")
            x, y = self.algebraic_to_coordinate(corner)
            self.move_to_position(x, y, safe_z)
            time.sleep(1)
        
        # Return to home position
        self.return_to_home()
        
        print("Calibration complete")

def run_chess_robot_demo():
    # Create robot with visualization-friendly parameters
    # Note: Modified link lengths to create a better visualization
    robot = ChessRobot()
    
    # Set up improved visualization
    # setup_improved_visualization(robot)
    
    # 1. King's pawn opening (e2 to e4)
    # print("\nMoving pawn from e2 to e4")
    robot.move_piece('e1', 'e8')
    
    # 2. Knight to f3
    # print("\nMoving knight from g1 to f3")
    # robot.move_piece('g1', 'f3')
    
    # 3. Queen's pawn opening (d2 to d4)
    # print("\nMoving pawn from d2 to d4")
    # robot.move_piece('d2', 'd4')
    
    # 4. Knight captures on e4
    # print("\nCapturing with knight from f3 to e4")
    # robot.capture_piece('f3', 'e4')
    
    # Save the animation
    # print("\nSaving animation...")
    # if hasattr(robot, 'visualizer'):
    #     robot.visualizer.create_animation(filename="chess_robot_demo.gif", method="imageio", fps=10)

    print("\nDemo completed!")

if __name__ == "__main__":
    run_chess_robot_demo()<|MERGE_RESOLUTION|>--- conflicted
+++ resolved
@@ -396,16 +396,10 @@
         print("Make sure matplotlib and numpy are installed.")
 
 class ChessRobot:
-<<<<<<< HEAD
-    def __init__(self, base_height=2.92735, link1_length=38.1, link2_length=38.1, 
-                 gripper_height=13.335, chess_square_size=4.07, board_height=2.5273,
-                 board_origin_x=-19.1, board_origin_y=31.625, linkage_angle_deg=90.0,
-                 linkage_length=8.0, baseDistFromOrigin=0.0, gripperDistFromOrigin=0.0, home_position=(90, 90, 20)):
-=======
     def __init__(self, base_height=2.8448, link1_length=37.2872, link2_length=36.83, 
                  gripper_height=14.732, chess_square_size=4.07, board_height=2.5273,
-                 board_origin_x=-19.1, board_origin_y=31.625, linkage_angle_deg=99.8, linkage_length=4.9784, home_position=(90, 90, 20)):
->>>>>>> 5e431987
+                 board_origin_x=-19.1, board_origin_y=31.625, linkage_angle_deg=99.8,
+                 linkage_length=4.9784, baseDistFromOrigin=0.0, gripperDistFromOrigin=0.0, home_position=(90, 90, 20)):
         """
         Initialize the chess robot with specified dimensions and parameters.
         
